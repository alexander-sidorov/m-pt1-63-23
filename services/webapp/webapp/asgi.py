from contextlib import asynccontextmanager
from typing import AsyncIterator
from typing import Callable
from typing import Dict
from typing import List
from typing import Optional

import asyncpg

from alpha.logging import logger
from alpha.settings import Settings
from webapp.custom_types import DbSetting
from webapp.custom_types import HostPortT
from webapp.custom_types import PayloadT
from webapp.custom_types import RequestT
from webapp.custom_types import ScopeAsgiT
from webapp.custom_types import ScopeT

settings = Settings()


@asynccontextmanager
async def get_db_connection() -> AsyncIterator:
    conn: Optional[asyncpg.Connection] = None
    log = logger.bind(db=settings.DATABASE_URL)
    try:
        log.debug("attempt to connect to db")
        conn = await asyncpg.connect(settings.DATABASE_URL)
        yield conn
    except Exception:
        log.exception("database is not available")
        raise
    finally:
        log.debug("closing the connection")
        if conn is not None:
            await conn.close()


async def get_db_settings() -> List[DbSetting]:
    sql = """
        SELECT
            trim(short_desc || ' ' || coalesce(extra_desc, '')) as description,
            name,
            setting,
            unit
        FROM
            pg_settings
        ;
    """

    db_settings: List[DbSetting] = []

    try:
        logger.debug("get db settings", sql=sql)
        conn: asyncpg.Connection
        async with get_db_connection() as conn:
            stmt = await conn.prepare(sql)
            records = await stmt.fetch()

        db_settings = [DbSetting.parse_obj(rec) for rec in records]

    except (OSError, asyncpg.PostgresError) as err:
        logger.exception("db exception", err=err)

    return db_settings


async def application(scope: Dict, receive: Callable, send: Callable) -> None:
    if scope["type"] == "lifespan":  # pragma: no cover
        return

    path = scope["path"]
    log = logger.bind(path=path)

    if path.startswith("/e"):
        log.debug("here goes an error ...")
        print(1 / 0)  # noqa: T201

    request = await receive()
    log.debug("get request", request=request)

    await send(
        {
            "headers": [
                [b"content-type", b"application/json"],
            ],
            "status": 200,
            "type": "http.response.start",
        }
    )

    db_settings = []

    if path == "/~/alexander_sidorov":
        payload = "Hello from Alexander Sidorov"
<<<<<<< HEAD
    elif path == "/~/victor_bushido/":
        payload = "Hello from Victor Bushilo"
=======
    elif path == "/~/chernousik_ilya/":
        payload = "Hello from Ilya Chernousik"
    elif path == "/~/ilya_putrich/":
        payload = "Hello from Ilya Putrich"
    elif path == "/~/maksim_berezovik":
        payload = "Hello from Maksim Berezovik"
>>>>>>> 23cccdc5
    else:
        payload = build_payload(scope, request, db_settings).json(sort_keys=True, indent=2)

    await send(
        {
            "body": payload.encode(),
            "type": "http.response.body",
        }
    )

    log.debug("response has been sent")


def build_payload(
    scope: Dict,
    request: Dict,
    db_settings: List[DbSetting],
) -> PayloadT:
    payload = PayloadT(
        db_settings=db_settings,
        request=RequestT(
            body=request["body"].decode(),
            more_body=request["more_body"],
            type=request["type"],
        ),
        scope=ScopeT(
            asgi=ScopeAsgiT.parse_obj(scope["asgi"]),
            client=HostPortT.parse_obj(
                dict(zip(["host", "port"], scope["client"]))
            ),
            headers={k.decode(): v.decode() for k, v in scope["headers"]},
            http_version=scope["http_version"],
            method=scope["method"],
            path=scope["path"],
            query_string=scope["query_string"].decode(),
            raw_path=scope["raw_path"].decode(),
            root_path=scope["root_path"],
            scheme=scope["scheme"],
            server=HostPortT.parse_obj(
                dict(zip(["host", "port"], scope["server"]))
            ),
            type=scope["type"],
        ),
    )

    return payload


if not settings.MODE_DEBUG and settings.SENTRY_DSN:
    import sentry_sdk
    from sentry_sdk.integrations.asgi import SentryAsgiMiddleware

    sentry_sdk.init(settings.SENTRY_DSN, traces_sample_rate=1.0)
    application = SentryAsgiMiddleware(application)<|MERGE_RESOLUTION|>--- conflicted
+++ resolved
@@ -93,17 +93,14 @@
 
     if path == "/~/alexander_sidorov":
         payload = "Hello from Alexander Sidorov"
-<<<<<<< HEAD
-    elif path == "/~/victor_bushido/":
-        payload = "Hello from Victor Bushilo"
-=======
     elif path == "/~/chernousik_ilya/":
         payload = "Hello from Ilya Chernousik"
     elif path == "/~/ilya_putrich/":
         payload = "Hello from Ilya Putrich"
     elif path == "/~/maksim_berezovik":
         payload = "Hello from Maksim Berezovik"
->>>>>>> 23cccdc5
+    elif path == "/~/victor_bushido/":
+        payload = "Hello from Victor Bushilo"
     else:
         payload = build_payload(scope, request, db_settings).json(sort_keys=True, indent=2)
 
