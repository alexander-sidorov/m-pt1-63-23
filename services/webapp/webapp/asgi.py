--- conflicted
+++ resolved
@@ -93,15 +93,12 @@
 
     if path == "/~/alexander_sidorov":
         payload = "Hello from Alexander Sidorov"
-<<<<<<< HEAD
-    elif path == "/~/nikita_harbatsevich/":
-        payload = "Hello from Nikita Harbatsevich"
-=======
     elif path == "/~/ilya_putrich/":
         payload = "Hello from Ilya Putrich"
     elif path == "/~/maksim_berezovik":
         payload = "Hello from Maksim Berezovik"
->>>>>>> 567bc480
+    elif path == "/~/nikita_harbatsevich/":
+        payload = "Hello from Nikita Harbatsevich"
     else:
         payload = build_payload(scope, request, db_settings).json(sort_keys=True, indent=2)
 
