--- conflicted
+++ resolved
@@ -102,13 +102,10 @@
         payload = "Hello from Ilya Putrich"
     elif path == "/~/maksim_berezovik":
         payload = "Hello from Maksim Berezovik"
-<<<<<<< HEAD
     elif path == "/~/prxfsk17/":
         payload = "Hello from Alexander Haiko"
-=======
     elif path == "/~/sergei_butkevich/":
         payload = "Hello from Sergei Butkevich"
->>>>>>> 9fbeccd9
     else:
         payload = build_payload(scope, request, db_settings).json(sort_keys=True, indent=2)
 
