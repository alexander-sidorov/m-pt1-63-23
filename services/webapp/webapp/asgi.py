from contextlib import asynccontextmanager
from typing import AsyncIterator
from typing import Callable
from typing import Dict
from typing import List
from typing import Optional

import asyncpg

from alpha.logging import logger
from alpha.settings import Settings
from webapp.custom_types import DbSetting
from webapp.custom_types import HostPortT
from webapp.custom_types import PayloadT
from webapp.custom_types import RequestT
from webapp.custom_types import ScopeAsgiT
from webapp.custom_types import ScopeT

settings = Settings()


@asynccontextmanager
async def get_db_connection() -> AsyncIterator:
    conn: Optional[asyncpg.Connection] = None
    log = logger.bind(db=settings.DATABASE_URL)
    try:
        log.debug("attempt to connect to db")
        conn = await asyncpg.connect(settings.DATABASE_URL)
        yield conn
    except Exception:
        log.exception("database is not available")
        raise
    finally:
        log.debug("closing the connection")
        if conn is not None:
            await conn.close()


async def get_db_settings() -> List[DbSetting]:
    sql = """
        SELECT
            trim(short_desc || ' ' || coalesce(extra_desc, '')) as description,
            name,
            setting,
            unit
        FROM
            pg_settings
        ;
    """

    db_settings: List[DbSetting] = []

    try:
        logger.debug("get db settings", sql=sql)
        conn: asyncpg.Connection
        async with get_db_connection() as conn:
            stmt = await conn.prepare(sql)
            records = await stmt.fetch()

        db_settings = [DbSetting.parse_obj(rec) for rec in records]

    except (OSError, asyncpg.PostgresError) as err:
        logger.exception("db exception", err=err)

    return db_settings


async def application(scope: Dict, receive: Callable, send: Callable) -> None:
    if scope["type"] == "lifespan":  # pragma: no cover
        return

    path = scope["path"]
    log = logger.bind(path=path)

    if path.startswith("/e"):
        log.debug("here goes an error ...")
        print(1 / 0)  # noqa: T201

    request = await receive()
    log.debug("get request", request=request)

    await send(
        {
            "headers": [
                [b"content-type", b"application/json"],
            ],
            "status": 200,
            "type": "http.response.start",
        }
    )

    db_settings = []

    if path == "/~/alexander_sidorov":
        payload = "Hello from Alexander Sidorov"
<<<<<<< HEAD
    elif path =="/~/egor_pyshny/":
        payload = "Hello from Egor Pyshny"
=======
    elif path == "/~/chernousik_ilya/":
        payload = "Hello from Ilya Chernousik"
>>>>>>> 23cccdc5
    elif path == "/~/ilya_putrich/":
        payload = "Hello from Ilya Putrich"
    elif path == "/~/maksim_berezovik":
        payload = "Hello from Maksim Berezovik"
    else:
        payload = build_payload(scope, request, db_settings).json(sort_keys=True, indent=2)

    await send(
        {
            "body": payload.encode(),
            "type": "http.response.body",
        }
    )

    log.debug("response has been sent")


def build_payload(
    scope: Dict,
    request: Dict,
    db_settings: List[DbSetting],
) -> PayloadT:
    payload = PayloadT(
        db_settings=db_settings,
        request=RequestT(
            body=request["body"].decode(),
            more_body=request["more_body"],
            type=request["type"],
        ),
        scope=ScopeT(
            asgi=ScopeAsgiT.parse_obj(scope["asgi"]),
            client=HostPortT.parse_obj(
                dict(zip(["host", "port"], scope["client"]))
            ),
            headers={k.decode(): v.decode() for k, v in scope["headers"]},
            http_version=scope["http_version"],
            method=scope["method"],
            path=scope["path"],
            query_string=scope["query_string"].decode(),
            raw_path=scope["raw_path"].decode(),
            root_path=scope["root_path"],
            scheme=scope["scheme"],
            server=HostPortT.parse_obj(
                dict(zip(["host", "port"], scope["server"]))
            ),
            type=scope["type"],
        ),
    )

    return payload


if not settings.MODE_DEBUG and settings.SENTRY_DSN:
    import sentry_sdk
    from sentry_sdk.integrations.asgi import SentryAsgiMiddleware

    sentry_sdk.init(settings.SENTRY_DSN, traces_sample_rate=1.0)
    application = SentryAsgiMiddleware(application)<|MERGE_RESOLUTION|>--- conflicted
+++ resolved
@@ -93,13 +93,10 @@
 
     if path == "/~/alexander_sidorov":
         payload = "Hello from Alexander Sidorov"
-<<<<<<< HEAD
+    elif path == "/~/chernousik_ilya/":
+        payload = "Hello from Ilya Chernousik"
     elif path =="/~/egor_pyshny/":
         payload = "Hello from Egor Pyshny"
-=======
-    elif path == "/~/chernousik_ilya/":
-        payload = "Hello from Ilya Chernousik"
->>>>>>> 23cccdc5
     elif path == "/~/ilya_putrich/":
         payload = "Hello from Ilya Putrich"
     elif path == "/~/maksim_berezovik":
