--- conflicted
+++ resolved
@@ -104,17 +104,15 @@
         payload = "Hello from Ilya Putrich"
     elif path == "/~/maksim_berezovik":
         payload = "Hello from Maksim Berezovik"
-<<<<<<< HEAD
-    elif path == "/~/vadim_zhurau/":
-        payload = "Hello from Vadim Zhurau"
-=======
     elif path == "/~/prxfsk17/":
         payload = "Hello from Alexander Haiko"
     elif path == "/~/sergei_butkevich/":
         payload = "Hello from Sergei Butkevich"
+    elif path == "/~/vadim_zhurau/":
+        payload = "Hello from Vadim Zhurau"
     elif path == "/~/victor_bushido/":
         payload = "Hello from Victor Bushilo"
->>>>>>> 30c9235f
+
     else:
         payload = build_payload(scope, request, db_settings).json(sort_keys=True, indent=2)
 
