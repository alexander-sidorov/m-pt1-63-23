import importlib
from contextlib import asynccontextmanager
from typing import AsyncIterator
from typing import Callable
from typing import Dict
from typing import Generator
from typing import List
from typing import Optional

import asyncpg

from alpha import dirs
from alpha.logging import logger
from alpha.settings import Settings
from webapp.custom_types import DbSetting
from webapp.custom_types import HostPortT
from webapp.custom_types import PayloadT
from webapp.custom_types import RequestT
from webapp.custom_types import ScopeAsgiT
from webapp.custom_types import ScopeT

settings = Settings()


@asynccontextmanager
async def get_db_connection() -> AsyncIterator:
    conn: Optional[asyncpg.Connection] = None
    log = logger.bind(db=settings.DATABASE_URL)
    try:
        log.debug("attempt to connect to db")
        conn = await asyncpg.connect(settings.DATABASE_URL)
        yield conn
    except Exception:
        log.exception("database is not available")
        raise
    finally:
        log.debug("closing the connection")
        if conn is not None:
            await conn.close()


async def get_db_settings() -> List[DbSetting]:
    sql = """
        SELECT
            trim(short_desc || ' ' || coalesce(extra_desc, '')) as description,
            name,
            setting,
            unit
        FROM
            pg_settings
        ;
    """

    db_settings: List[DbSetting] = []

    try:
        logger.debug("get db settings", sql=sql)
        conn: asyncpg.Connection
        async with get_db_connection() as conn:
            stmt = await conn.prepare(sql)
            records = await stmt.fetch()

        db_settings = [DbSetting.parse_obj(rec) for rec in records]

    except (OSError, asyncpg.PostgresError) as err:
        logger.exception("db exception", err=err)

    return db_settings


def views() -> Generator[Callable, None, None]:
    names = {
        "alexander_sidorov",
        "chernousik_ilya",
        "dmitriy_zhdanovich",
        "egor_pyshny",
        "ilya_putrich",
        "maksim_berezovik",
        "nikita_harbatsevich",
        "prxfsk17",
        "sergei_butkevich",
        "vadim_zhurau",
        "victor_bushido",
    }

    hw_path = dirs.DIR_APP / "hw"

    for pkg_dir in hw_path.glob("*"):
        if pkg_dir.name not in names:
            continue
        if not pkg_dir.is_dir():
            continue
        if not (pkg_dir / "__init__.py").is_file():
            continue
        if not (pkg_dir / "lesson03.py").is_file():
            continue
        lesson03 = importlib.import_module(f"hw.{pkg_dir.name}.lesson03")
        if not hasattr(lesson03, "view"):
            continue

        yield lesson03.view


async def application(scope: Dict, receive: Callable, send: Callable) -> None:
    if scope["type"] == "lifespan":  # pragma: no cover
        return

    path = scope["path"]

    log = logger.bind(path=path)

    if path.startswith("/e"):
        log.debug("here goes an error ...")
        print(1 / 0)  # noqa: T201

    request = await receive()
    log.debug("get request", request=request)

    await send(
        {
            "headers": [
                [b"content-type", b"application/json"],
            ],
            "status": 200,
            "type": "http.response.start",
        }
    )

<<<<<<< HEAD
    db_settings = []

    if path == "/~/alexander_sidorov":
        payload = "Hello from Alexander Sidorov"
    elif path == "/~/chernousik_ilya/":
        payload = "Hello from Ilya Chernousik"
    elif path == "/~/dmitriy_zhdanovich/":
        payload = "Hello from Dmitriy Zhdanovich23"
    elif path =="/~/egor_pyshny/":
        payload = "Hello from Egor Pyshny"
    elif path == "/~/ilya_putrich/":
        payload = "Hello from Ilya Putrich"
    elif path == "/~/maksim_berezovik":
        payload = "Hello from Maksim Berezovik"
    elif path == "/~/nikita_harbatsevich":
        payload = "Hello from Nikita Harbatsevich"
    elif path == "/~/prxfsk17/":
        payload = "Hello from Alexander Haiko"
    elif path == "/~/sergei_butkevich/":
        payload = "Hello from Sergei Butkevich"
    elif path == "/~/vadim_zhurau/":
        payload = "Hello from Vadim Zhurau"
    elif path == "/~/victor_bushido/":
        payload = "Hello from Victor Bushilo"

=======
    for view in views():
        payload = view(path)
        if payload is not None:
            break
>>>>>>> e0cb511c
    else:
        payload_obj = build_payload(scope, request, [])
        payload = payload_obj.json(sort_keys=True, indent=2)

    await send(
        {
            "body": payload.encode(),
            "type": "http.response.body",
        }
    )

    log.debug("response has been sent")


def build_payload(
    scope: Dict,
    request: Dict,
    db_settings: List[DbSetting],
) -> PayloadT:
    payload = PayloadT(
        db_settings=db_settings,
        request=RequestT(
            body=request["body"].decode(),
            more_body=request["more_body"],
            type=request["type"],
        ),
        scope=ScopeT(
            asgi=ScopeAsgiT.parse_obj(scope["asgi"]),
            client=HostPortT.parse_obj(
                dict(zip(["host", "port"], scope["client"]))
            ),
            headers={k.decode(): v.decode() for k, v in scope["headers"]},
            http_version=scope["http_version"],
            method=scope["method"],
            path=scope["path"],
            query_string=scope["query_string"].decode(),
            raw_path=scope["raw_path"].decode(),
            root_path=scope["root_path"],
            scheme=scope["scheme"],
            server=HostPortT.parse_obj(
                dict(zip(["host", "port"], scope["server"]))
            ),
            type=scope["type"],
        ),
    )

    return payload


if not settings.MODE_DEBUG and settings.SENTRY_DSN:
    import sentry_sdk
    from sentry_sdk.integrations.asgi import SentryAsgiMiddleware

    sentry_sdk.init(settings.SENTRY_DSN, traces_sample_rate=1.0)
    application = SentryAsgiMiddleware(application)<|MERGE_RESOLUTION|>--- conflicted
+++ resolved
@@ -1,4 +1,3 @@
-import importlib
 from contextlib import asynccontextmanager
 from typing import AsyncIterator
 from typing import Callable
@@ -126,7 +125,6 @@
         }
     )
 
-<<<<<<< HEAD
     db_settings = []
 
     if path == "/~/alexander_sidorov":
@@ -152,15 +150,8 @@
     elif path == "/~/victor_bushido/":
         payload = "Hello from Victor Bushilo"
 
-=======
-    for view in views():
-        payload = view(path)
-        if payload is not None:
-            break
->>>>>>> e0cb511c
     else:
-        payload_obj = build_payload(scope, request, [])
-        payload = payload_obj.json(sort_keys=True, indent=2)
+        payload = build_payload(scope, request, db_settings).json(sort_keys=True, indent=2)
 
     await send(
         {
